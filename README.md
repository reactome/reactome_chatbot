--- conflicted
+++ resolved
@@ -88,15 +88,11 @@
 
 You can also use a .env file to set the environment variable for the chatbot.
 
-<<<<<<< HEAD
-
 ## To Run the UI run the following command
 
 ```bash
 poetry run chainlit run bin/app.py -w
 ```
-###Contributing
-=======
+
 ## Contributing
->>>>>>> f91cfb41
 Contributions to the Reactome ChatBot project are welcome! If you encounter any issues or have suggestions for improvements, feel free to open an issue or submit a pull request.