--- conflicted
+++ resolved
@@ -17,16 +17,9 @@
 from langchain_ollama.chat_models import ChatOllama
 from langchain_openai import ChatOpenAI, OpenAIEmbeddings
 
-<<<<<<< HEAD
-from src.conversational_chain.graph import RAGGraphWithMemory
-from src.conversational_chain.memory import ChatHistoryMemory
-from src.reactome.metadata_info import descriptions_info, field_info
-from src.util.embedding_environment import EmbeddingEnvironment
-=======
 from conversational_chain.graph import RAGGraphWithMemory
 from conversational_chain.memory import ChatHistoryMemory
 from reactome.metadata_info import descriptions_info, field_info
->>>>>>> 57917be7
 
 
 def list_chroma_subdirectories(directory: Path) -> list[str]:
@@ -123,13 +116,7 @@
         )
         retriever_list.append(rrf_retriever)
 
-<<<<<<< HEAD
-    reactome_retriever = MergerRetriever(
-        retrievers=retriever_list
-    )
-=======
     reactome_retriever = MergerRetriever(retrievers=retriever_list)
->>>>>>> 57917be7
 
     qa = RAGGraphWithMemory(
         memory=memory,
