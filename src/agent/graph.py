import asyncio
import os
from typing import Any

from langchain_core.callbacks.base import Callbacks
from langchain_core.embeddings import Embeddings
from langchain_core.language_models.chat_models import BaseChatModel
from langchain_core.runnables import RunnableConfig
from langgraph.checkpoint.base import BaseCheckpointSaver
from langgraph.checkpoint.memory import MemorySaver
from langgraph.checkpoint.postgres.aio import AsyncPostgresSaver
from langgraph.graph.state import CompiledStateGraph, StateGraph
from psycopg import AsyncConnection
from psycopg_pool import AsyncConnectionPool

from agent.models import get_embedding, get_llm
from agent.profiles import ProfileName, create_profile_graphs
from util.logging import logging

LANGGRAPH_DB_URI = f"postgresql://{os.getenv('POSTGRES_USER')}:{os.getenv('POSTGRES_PASSWORD')}@postgres:5432/{os.getenv('POSTGRES_LANGGRAPH_DB')}?sslmode=disable"

if not os.getenv("POSTGRES_LANGGRAPH_DB"):
    logging.warning("POSTGRES_LANGGRAPH_DB undefined; falling back to MemorySaver.")


class AgentGraph:
    def __init__(
        self,
        profiles: list[ProfileName],
    ) -> None:
        # Get base models
        llm: BaseChatModel = get_llm("openai", "gpt-4o-mini")
        embedding: Embeddings = get_embedding("openai", "text-embedding-3-large")

        self.uncompiled_graph: dict[str, StateGraph] = create_profile_graphs(
            profiles, llm, embedding
        )

        # The following are set asynchronously by calling initialize()
        self.graph: dict[str, CompiledStateGraph] | None = None
        self.pool: AsyncConnectionPool[AsyncConnection[dict[str, Any]]] | None = None

    def __del__(self) -> None:
        if self.pool:
            asyncio.run(self.close_pool())

    async def initialize(self) -> dict[str, CompiledStateGraph]:
        checkpointer: BaseCheckpointSaver[str] = await self.create_checkpointer()
        return {
            profile: graph.compile(checkpointer=checkpointer)
            for profile, graph in self.uncompiled_graph.items()
        }

    async def create_checkpointer(self) -> BaseCheckpointSaver[str]:
        if not os.getenv("POSTGRES_LANGGRAPH_DB"):
            return MemorySaver()
        self.pool = AsyncConnectionPool(
            conninfo=LANGGRAPH_DB_URI,
            max_size=20,
            open=False,
            timeout=30,
            kwargs={
                "autocommit": True,
                "prepare_threshold": 0,
            },
        )
        await self.pool.open()
        checkpointer = AsyncPostgresSaver(self.pool)
        await checkpointer.setup()
        return checkpointer

    async def close_pool(self) -> None:
        if self.pool:
            await self.pool.close()

<<<<<<< HEAD
    async def preprocess(
        self, state: AgentState, config: RunnableConfig
    ) -> dict[str, str]:
        query: str = await self.rephrase_chain.ainvoke(state, config)
        return {"rephrased_input": query}

    async def call_model(
        self, state: AgentState, config: RunnableConfig
    ) -> dict[str, Any]:
        result: dict[str, Any] = await self.reactome_rag.ainvoke(
            {
                "input": state["rephrased_input"],
                "user_input": state["user_input"],
                "chat_history": state["chat_history"],
            },
            config,
        )
        return {
            "chat_history": [
                HumanMessage(state["user_input"]),
                AIMessage(result["answer"]),
            ],
            "context": result["context"],
            "answer": result["answer"],
        }

    async def postprocess(
        self, state: AgentState, config: RunnableConfig
    ) -> dict[str, dict[str, list[WebSearchResult]]]:
        search_results: list[WebSearchResult] = []
        if config["configurable"]["enable_postprocess"]:
            result: dict[str, Any] = await self.search_workflow.ainvoke(
                {"input": state["rephrased_input"], "generation": state["answer"]},
                config=RunnableConfig(callbacks=config["callbacks"]),
            )
            search_results = result["search_results"]
        return {
            "additional_content": {"search_results": search_results},
        }

=======
>>>>>>> 3c2d6edd
    async def ainvoke(
        self,
        user_input: str,
        profile: str,
        *,
        callbacks: Callbacks,
        thread_id: str,
        enable_postprocess: bool = True,
    ) -> dict[str, Any]:
        if self.graph is None:
            self.graph = await self.initialize()
        if profile not in self.graph:
            return {}
        result: dict[str, Any] = await self.graph[profile].ainvoke(
            {"user_input": user_input},
            config=RunnableConfig(
                callbacks=callbacks,
                configurable={
                    "thread_id": thread_id,
                    "enable_postprocess": enable_postprocess,
                },
            ),
        )
        return result<|MERGE_RESOLUTION|>--- conflicted
+++ resolved
@@ -73,49 +73,6 @@
         if self.pool:
             await self.pool.close()
 
-<<<<<<< HEAD
-    async def preprocess(
-        self, state: AgentState, config: RunnableConfig
-    ) -> dict[str, str]:
-        query: str = await self.rephrase_chain.ainvoke(state, config)
-        return {"rephrased_input": query}
-
-    async def call_model(
-        self, state: AgentState, config: RunnableConfig
-    ) -> dict[str, Any]:
-        result: dict[str, Any] = await self.reactome_rag.ainvoke(
-            {
-                "input": state["rephrased_input"],
-                "user_input": state["user_input"],
-                "chat_history": state["chat_history"],
-            },
-            config,
-        )
-        return {
-            "chat_history": [
-                HumanMessage(state["user_input"]),
-                AIMessage(result["answer"]),
-            ],
-            "context": result["context"],
-            "answer": result["answer"],
-        }
-
-    async def postprocess(
-        self, state: AgentState, config: RunnableConfig
-    ) -> dict[str, dict[str, list[WebSearchResult]]]:
-        search_results: list[WebSearchResult] = []
-        if config["configurable"]["enable_postprocess"]:
-            result: dict[str, Any] = await self.search_workflow.ainvoke(
-                {"input": state["rephrased_input"], "generation": state["answer"]},
-                config=RunnableConfig(callbacks=config["callbacks"]),
-            )
-            search_results = result["search_results"]
-        return {
-            "additional_content": {"search_results": search_results},
-        }
-
-=======
->>>>>>> 3c2d6edd
     async def ainvoke(
         self,
         user_input: str,
