--- conflicted
+++ resolved
@@ -29,76 +29,4 @@
         combine_docs_chain=question_answer_chain,
     )
 
-<<<<<<< HEAD
-        # Create the retrieval chain
-        self.rag_chain = create_retrieval_chain(
-            retriever=self.history_aware_retriever,
-            combine_docs_chain=self.question_answer_chain,
-        )
-
-    def invoke(self, user_input):
-        """
-        Runs the chain synchronously.
-        """
-        # Invoke the chain and get the parsed output
-        response = self.rag_chain.invoke(
-            {
-                "input": user_input,
-                "chat_history": self.memory.get_history(),
-            }
-        )
-
-        answer = response["answer"]
-
-        # Update memory with user input and LLM response
-        self.memory.add_human_message(user_input)
-        self.memory.add_ai_message(answer)
-
-        return answer
-
-    async def ainvoke(self, user_input, callbacks=None):
-        """
-        Runs the chain asynchronously.
-        """
-        # Invoke the chain asynchronously
-        response = await self.rag_chain.ainvoke(
-            {
-                "input": user_input,
-                "chat_history": self.memory.get_history(),
-            },
-            callbacks=callbacks,
-        )
-
-        answer = response["answer"]
-
-        # Update memory with user input and LLM response
-        self.memory.add_human_message(user_input)
-        self.memory.add_ai_message(answer)
-
-        return answer
-
-    def get_context(self, user_input):
-        """
-        Retrieves the documents passed from the retriever to the LLM.
-        """
-        # Use the history-aware retriever to fetch relevant documents
-        response = self.rag_chain.invoke(
-            {
-                "input": user_input,
-                "chat_history": self.memory.get_history(),
-            }
-        )
-
-        answer = response["answer"]
-        context = response["context"]
-
-        final = {"answer": answer, "context": context}
-
-        # Update memory with user input and LLM response
-        self.memory.add_human_message(user_input)
-        self.memory.add_ai_message(answer)
-
-        return final
-=======
-    return rag_chain
->>>>>>> d3f75608
+    return rag_chain