--- conflicted
+++ resolved
@@ -8,15 +8,8 @@
     llm_chain = initialize_retrieval_chain(embeddings_directory, False, False)
     cl.user_session.set("llm_chain", llm_chain)
 
-<<<<<<< HEAD
-    #system_message_template = SystemMessagePromptTemplate.from_template("""Welcome to React-to-me your interactive chatbot for exploring Reactome!
-    #Ask me about biological pathways and processes.""")
-    #chat_template = ChatPromptTemplate.from_messages([system_message_template])
-    #initial_message = chat_template.format_messages()
-=======
->>>>>>> dae774ca
     initial_message = """Welcome to React-to-me your interactive chatbot for exploring Reactome!
-   Ask me about biological pathways and processes """
+   Ask me about biological pathways and processes"""
     await cl.Message(content=initial_message).send()
 
 @cl.on_message
