--- conflicted
+++ resolved
@@ -13,13 +13,9 @@
 from langchain.chains.query_constructor.base import AttributeInfo
 
 from langchain.retrievers import ContextualCompressionRetriever
-from langchain.retrievers.merger_retriever import MergerRetriever
 from langchain.retrievers.self_query.base import SelfQueryRetriever
-<<<<<<< HEAD
 from langchain.retrievers import MergerRetriever
-=======
 from langchain.retrievers.document_compressors import DocumentCompressorPipeline
->>>>>>> 30869498
 
 from langchain.memory import ConversationBufferMemory
 from langchain.prompts import SystemMessagePromptTemplate, HumanMessagePromptTemplate, ChatPromptTemplate
@@ -32,45 +28,163 @@
     args = parser.parse_args()
     os.environ['OPENAI_API_KEY'] = args.openai_key
 
-    ### The directory where your embeddings are persisted
     persist_directory = 'embeddings'
 
-    ### Initialize an OpenAIEmbeddings model. 
-
-<<<<<<< HEAD
-=======
-### The directory where your embeddings are persisted
-EWAS_directory = ' '
-Complex_directory = ' '
-Reactions_directory = ' '
-Summations_directory = ' '
-
->>>>>>> 30869498
-
-
-    ### Create a ConversationBufferMemory object.
     memory = ConversationBufferMemory(memory_key="chat_history",
                                       return_messages=True)
 
-<<<<<<< HEAD
-    ### Initialize a ChatOpenAI model.
     llm = ChatOpenAI(temperature=0.0,
                      model="gpt-3.5-turbo-0125")
-
-    ### Create retrievers for each subfolder in the embeddings directory
+    descriptions = {
+        "ewas": "Contains data on proteins and nucleic acids with known sequences. Includes entity names, IDs, canonical and synonymous gene names, and functions.",
+        "complex": "Catalogs biological complexes, listing complex names and IDs along with the names and IDs of their components. ",
+        "reactions": "Documents biological pathways and their constituent reactions, detailing pathway and reaction names and IDs. It includes information on the inputs, outputs, and catalysts for each reaction, emphasizing the interconnected nature of cellular processes. Inputs and outputs, critical to the initiation and conclusion of reactions, along with catalysts that facilitate these processes, are cataloged to highlight their roles across various reactions and pathways",
+        "summations": "Enumerates biological reactions, accompanied by concise summaries ('summations') of each reaction. These summations encapsulate the essence and biochemical significance of the reactions, offering insights into their roles within cellular processes and pathways."}
+    ### Define a list of AttributeInfo objects, each representing metadata about different fields in your dataset.
+    ### This metadata includes names, descriptions, and types for each attribute, aiding in the understanding and processing of the data.
+    field_info = [
+        AttributeInfo(
+            name="pathway_id",
+            description=" A Reactome Identifier unique to each pathway. A pathway name may appear multiple times in the dataset\
+                  This ID allows for the specific identification and exploration of each pathway's details within the Reactome Database.",
+            type="string",
+        ),
+        AttributeInfo(
+            name="pathway_name",
+            description="The name of the biological pathway, indicating a specific series of interactions or processes within a cell.\
+                A pathway name may appear multiple times in the dataset, reflecting the fact that several reactions (identified by 'reaction_name') contribute to a single pathway.\
+                The relationship between 'reaction_name' and 'pathway_name' is foundational, with each reaction serving as a step or component within the overarching pathway, contributing to its completion and functional outcome.\
+                This relationship is critical to understanding the biological processes and mechanisms within the Reactome Database.",
+            type="string",
+        ),
+        AttributeInfo(
+            name="reaction_id",
+            description = "The Reactome Identifier (ID) for each biological reaction, serving as a unique key.\
+                This ID allows for the specific identification and exploration of each reaction's details within the Reactome Database.",
+            type="string",
+        ),
+        AttributeInfo(
+            name="reaction_name",
+            description= "The name of the biological reaction, encapsulating the interaction between proteins or molecules.\
+                Each reaction name is a unique entry, reflecting a specific biological process.\
+                These names provide insight into the dynamic processes within cellular functions, highlighting the roles of various proteins and molecules in biological mechanisms",
+            type="string",
+        ),
+        AttributeInfo(
+            name="input_id",
+            description="The Reactome Identifier (ID) for each input.\
+                Given that a single input can be involved in various reactionss, this ID may repeat across multiple rows, each associated with a different reaction.\
+                This ID allows for the specific identification and exploration of each input's details within the Reactome Database.",
+            type="string",
+        ),
+        AttributeInfo(
+            name="input_name",
+            description="Identifies the inputs of a biological reaction ('reaction_name'), which can be either entities or part of complexes.\
+                Inputs are crucial for initiating reactions, acting as the reactants that drive the biochemical processes. \
+                Given their fundamental role, inputs may repeat across multiple reactions, reflecting their involvement in various parts of the cellular machinery.",
+            type="string",
+        ),
+        AttributeInfo(
+            name="output_id",
+            description=" A Reactome Identifier unique to each output of a reaction.\
+                Given that a single input can be involved in various reactionss, this ID may repeat across multiple rows, each associated with a different reaction.\
+                This ID allows for the specific identification and exploration of each output's details within the Reactome Database.",
+                type="string",
+        ),
+        AttributeInfo(
+            name="output_name",
+            description="Represents the outputs of a biological reaction ('reaction_name'), denoting the products generated as a result of the biochemical interactions. \
+                Outputs can be entities or complexes and may appear in multiple reactions, highlighting their multifunctional role in cellular pathways. \
+                This repetition underscores the interconnected nature of biological processes, where one reaction's output can serve as another's input.",
+            type="string",
+        ),
+        AttributeInfo(
+            name="catalyst_id",
+            description="The Reactome Identifier (ID) for each biological catalyst, serving as a unique key.\
+                Given that a single catalyst can be involved in various reactions, this ID may repeat across multiple rows, each associated with a different reaction.\
+                This ID allows for the specific identification and exploration of each catalyst's details within the Reactome Database.",
+            type="string",
+        ),
+        AttributeInfo(
+            name="catalyst_name",
+            description="Specifies the catalysts that facilitate a biological reaction, potentially speeding up the process without being consumed.\
+                Catalysts are crucial for modulating reaction rates and guiding the direction of the reaction, ensuring the efficient progression of biological pathways.\
+                Catalysts can be proteins, enzymes, or molecular compounds, underscoring their vital role in cellular operations.",
+            type="string",
+        ),
+        AttributeInfo(
+            name="complex_id",
+            description="The Reactome Identifier (ID) for each biological complex, serving as a unique key.\
+                Given that a single complex can consist of various components, this ID may repeat across multiple rows, each associated with a different component of the same complex.",
+            type="string",
+        ),
+        AttributeInfo(
+            name="complex_name",
+            description="The name of the biological complex.\
+                  This field provides a reference to the complex itself, which may be listed across several rows to account for its multiple components.",
+            type="string",
+        ),
+        AttributeInfo(
+            name="component_id",
+            description=" A Reactome Identifier unique to each component within a complex.\
+                  This ID allows for the specific identification and exploration of each component's details within the Reactome Database.",
+            type="string",
+        ),
+        AttributeInfo(
+            name="component_name",
+            description="The name of the individual component associated with the complex in that row.\
+                  This reveals the specific protein or molecule constituting part of the complex, emphasizing the diversity of components within a single biological entity.",
+            type="string",
+        ),
+        AttributeInfo(
+            name="entity_id",
+            description="The Reactome Identifier (ID) for each biological complex, serving as a unique key.\
+                Given that a single complex can consist of various components, this ID may repeat across multiple rows, each associated with a different component of the same complex.",
+            type="string",
+        ),
+        AttributeInfo(
+            name="entity_name",
+            description="The name of the biological complex.\
+                  This field provides a reference to the complex itself, which may be listed across several rows to account for its multiple components.",
+            type="string",
+        ),
+        AttributeInfo(
+            name="canonical_geneName",
+            description=" A Reactome Identifier unique to each component within a complex.\
+                  This ID allows for the specific identification and exploration of each component's details within the Reactome Database.",
+            type="string",
+        ),
+        AttributeInfo(
+            name="synonyms_geneName",
+            description="The name of the individual component associated with the complex in that row.\
+                  This reveals the specific protein or molecule constituting part of the complex, emphasizing the diversity of components within a single biological entity.",
+            type="string",
+        )
+        # Additional AttributeInfo objects are defined here...
+    ]
+
     retriever_list = []
     for root, dirs, files in os.walk(persist_directory):
+        print(root)
+        print(dirs)
+        print(files)
         embedding = OpenAIEmbeddings()
         vectordb = Chroma (persist_directory = root,
                   embedding_function = embedding
                   )
+        retriever = SelfQueryRetriever.from_llm(llm = llm,
+                                                vectorstore = vectordb,
+                                                document_contents = descriptions[root],
+                                                metadata_field_info = field_info,
+                                                search_kwargs = {'k' : 15})
+
+
+
         retriever = vectordb.as_retriever(search_type="similarity", search_kwargs={'k': 15})
         retriever_list.append(retriever)
 
-    ### Create a MergerRetriever (LOTR) to join the retriever list together
     lotr = MergerRetriever(retrievers=retriever_list)
 
-    ### Initialize a ConversationalRetrievalChain object with the MergerRetriever
     qa = ConversationalRetrievalChain.from_llm(llm=llm,
                                                retriever=lotr,
                                                verbose=True,
@@ -82,6 +196,7 @@
         print_results(qa, query)
 
 
+
 def interactive_mode(qa):
     while True:
         query = input("Enter your query (or press Enter to exit): ")
@@ -112,214 +227,4 @@
 
 
 if __name__ == "__main__":
-    main()
-=======
-
-
-### Define a list of AttributeInfo objects, each representing metadata about different fields in your dataset.
-### This metadata includes names, descriptions, and types for each attribute, aiding in the understanding and processing of the data.
-field_info = [
-    AttributeInfo(
-        name="pathway_id",
-        description=" A Reactome Identifier unique to each pathway. A pathway name may appear multiple times in the dataset\
-              This ID allows for the specific identification and exploration of each pathway's details within the Reactome Database.",
-        type="string",
-    ),
-    
-    AttributeInfo(
-        name="pathway_name",
-        description="The name of the biological pathway, indicating a specific series of interactions or processes within a cell.\
-            A pathway name may appear multiple times in the dataset, reflecting the fact that several reactions (identified by 'reaction_name') contribute to a single pathway.\
-            The relationship between 'reaction_name' and 'pathway_name' is foundational, with each reaction serving as a step or component within the overarching pathway, contributing to its completion and functional outcome.\
-            This relationship is critical to understanding the biological processes and mechanisms within the Reactome Database.",
-        type="string",
-    ),
-    
-    AttributeInfo(
-        name="reaction_id",
-        description = "The Reactome Identifier (ID) for each biological reaction, serving as a unique key.\
-            This ID allows for the specific identification and exploration of each reaction's details within the Reactome Database.",
-        type="string",
-    ),
-    AttributeInfo(
-        name="reaction_name",
-        description= "The name of the biological reaction, encapsulating the interaction between proteins or molecules.\
-            Each reaction name is a unique entry, reflecting a specific biological process.\
-            These names provide insight into the dynamic processes within cellular functions, highlighting the roles of various proteins and molecules in biological mechanisms",
-        type="string",
-    ),
-    AttributeInfo(
-        name="input_id",
-        description="The Reactome Identifier (ID) for each input.\
-            Given that a single input can be involved in various reactionss, this ID may repeat across multiple rows, each associated with a different reaction.\
-            This ID allows for the specific identification and exploration of each input's details within the Reactome Database.",
-        type="string",
-    ),
-    AttributeInfo(
-        name="input_name",
-        description="Identifies the inputs of a biological reaction ('reaction_name'), which can be either entities or part of complexes.\
-            Inputs are crucial for initiating reactions, acting as the reactants that drive the biochemical processes. \
-            Given their fundamental role, inputs may repeat across multiple reactions, reflecting their involvement in various parts of the cellular machinery.",
-        type="string",
-    ),
-    AttributeInfo(
-        name="output_id",
-        description=" A Reactome Identifier unique to each output of a reaction.\
-            Given that a single input can be involved in various reactionss, this ID may repeat across multiple rows, each associated with a different reaction.\
-            This ID allows for the specific identification and exploration of each output's details within the Reactome Database.",        
-            type="string",
-    ),
-    AttributeInfo(
-        name="output_name",
-        description="Represents the outputs of a biological reaction ('reaction_name'), denoting the products generated as a result of the biochemical interactions. \
-            Outputs can be entities or complexes and may appear in multiple reactions, highlighting their multifunctional role in cellular pathways. \
-            This repetition underscores the interconnected nature of biological processes, where one reaction's output can serve as another's input.",
-        type="string",
-    ),
-    AttributeInfo(
-        name="catalyst_id",
-        description="The Reactome Identifier (ID) for each biological catalyst, serving as a unique key.\
-            Given that a single catalyst can be involved in various reactions, this ID may repeat across multiple rows, each associated with a different reaction.\
-            This ID allows for the specific identification and exploration of each catalyst's details within the Reactome Database.",
-        type="string",
-    ),
-    AttributeInfo(
-        name="catalyst_name",
-        description="Specifies the catalysts that facilitate a biological reaction, potentially speeding up the process without being consumed.\
-            Catalysts are crucial for modulating reaction rates and guiding the direction of the reaction, ensuring the efficient progression of biological pathways.\
-            Catalysts can be proteins, enzymes, or molecular compounds, underscoring their vital role in cellular operations.",
-        type="string",
-    ),
-    AttributeInfo(
-        name="complex_id",
-        description="The Reactome Identifier (ID) for each biological complex, serving as a unique key.\
-            Given that a single complex can consist of various components, this ID may repeat across multiple rows, each associated with a different component of the same complex.",
-        type="string",
-    ),
-    AttributeInfo(
-        name="complex_name",
-        description="The name of the biological complex.\
-              This field provides a reference to the complex itself, which may be listed across several rows to account for its multiple components.",
-        type="string",
-    ),
-    AttributeInfo(
-        name="component_id",
-        description=" A Reactome Identifier unique to each component within a complex.\
-              This ID allows for the specific identification and exploration of each component's details within the Reactome Database.",
-        type="string",
-    ),
-    AttributeInfo(
-        name="component_name",
-        description="The name of the individual component associated with the complex in that row.\
-              This reveals the specific protein or molecule constituting part of the complex, emphasizing the diversity of components within a single biological entity.",
-        type="string",
-    ),
-    AttributeInfo(
-        name="entity_id",
-        description="The Reactome Identifier (ID) for each biological complex, serving as a unique key.\
-            Given that a single complex can consist of various components, this ID may repeat across multiple rows, each associated with a different component of the same complex.",
-        type="string",
-    ),
-    AttributeInfo(
-        name="entity_name",
-        description="The name of the biological complex.\
-              This field provides a reference to the complex itself, which may be listed across several rows to account for its multiple components.",
-        type="string",
-    ),
-    AttributeInfo(
-        name="canonical_geneName",
-        description=" A Reactome Identifier unique to each component within a complex.\
-              This ID allows for the specific identification and exploration of each component's details within the Reactome Database.",
-        type="string",
-    ),
-    AttributeInfo(
-        name="synonyms_geneName",
-        description="The name of the individual component associated with the complex in that row.\
-              This reveals the specific protein or molecule constituting part of the complex, emphasizing the diversity of components within a single biological entity.",
-        type="string",
-    )
-    # Additional AttributeInfo objects are defined here...
-]
-
-### Provide a description of what each file contains
-EWAS_document_content_description = "Contains data on proteins and nucleic acids with known sequences. Includes entity names, IDs, canonical and synonymous gene names, and functions."
-Complex_document_content_description = "Catalogs biological complexes, listing complex names and IDs along with the names and IDs of their components. "
-Reactions_document_content_description = "Documents biological pathways and their constituent reactions, detailing pathway and reaction names and IDs. It includes information on the inputs, outputs, and catalysts for each reaction, emphasizing the interconnected nature of cellular processes. Inputs and outputs, critical to the initiation and conclusion of reactions, along with catalysts that facilitate these processes, are cataloged to highlight their roles across various reactions and pathways "
-Summations_document_content_description = "Enumerates biological reactions, accompanied by concise summaries ('summations') of each reaction. These summations encapsulate the essence and biochemical significance of the reactions, offering insights into their roles within cellular processes and pathways."
-
-
-### Create a seperate directory for each CSV file 
-EWAS_vectordb = Chroma (persist_directory =  EWAS_directory, 
-            embedding_function = embedding
-                       )
-
-Complex_vectordb =  Chroma (persist_directory = Complex_directory,
-            embedding_function = embedding
-           )
-
-Reactions_vectordb = Chroma (persist_directory =  Reactions_directory, 
-            embedding_function = embedding
-                       )
-
-Summations_vectordb = Chroma (persist_directory =  Summations_directory, 
-            embedding_function = embedding
-                       )
-
-
-
-### A description of the document content, indicating it contains biological complexes and their components from the Reactome Database, aiding in the understanding and processing of the data.
-document_content_description = "a tabulated file containing biological complexes names and IDs and their protein components' names and IDs  from the Reactome Database"
-
-### either of these two retreivers can be used. i found 'SelfQueryRetriever' to be more restrictive. 
-#retriever = vectordb.as_retriever(search_type="similarity", search_kwargs={'k': 15})
-#retriever = SelfQueryRetriever.from_llm (llm = llm, vectorstore = vectordb, document_contents = document_content_description, metadata_field_info = field_info, search_kwargs={'k': 15})
-
-#### Initialize a ChatOpenAI model.
-llm = ChatOpenAI (temperature = 0.0,
-                 model = "gpt-3.5-turbo-0125")
-
-### Create a ConversationBufferMemory object. This is used to store and retrieve conversation history, enhancing context understanding in conversational models.
-memory = ConversationBufferMemory(memory_key="chat_history",
-                                  return_messages=True)
-
-### Create a retriever object from the vector database for similarity-based search. This enables querying the database based on semantic similarity with a specified number of results (k=15).
-EWAS_retrieve = SelfQueryRetriever.from_llm (llm = llm, 
-                                               vectorstore = EWAS_vectordb, 
-                                               document_contents = EWAS_document_content_description, 
-                                               metadata_field_info = field_info, 
-                                               search_kwargs = {'k': 15})
-
-Complex_retriever = SelfQueryRetriever.from_llm (llm = llm, 
-                                                   vectorstore = Complex_vectordb, 
-                                                   document_contents = Complex_document_content_description, 
-                                                   metadata_field_info = field_info, 
-                                                   search_kwargs={'k': 15})
-
-Reactions_retrieve = SelfQueryRetriever.from_llm (llm = llm, 
-                                                    vectorstore = Reactions_vectordb, 
-                                                    document_contents = Reactions_document_content_description, 
-                                                    metadata_field_info = field_info, 
-                                                    search_kwargs = {'k': 15})
-
-Summations_retriever = SelfQueryRetriever.from_llm(llm = llm, 
-                                                     vectorstore = Summations_vectordb,
-                                                     document_contents = Summations_document_content_description,
-                                                     metadata_field_info = field_info,
-                                                     search_kwargs = {'k' : 15})
-
-LOTR = MergerRetriever(retrievers = [EWAS_retrieve, Complex_retriever, Reactions_retrieve, Summations_retriever])
-
-### Initialize a ConversationalRetrievalChain object.
-qa = ConversationalRetrievalChain.from_llm(llm=llm, 
-                                           retriever = LOTR, 
-                                           verbose = True, 
-                                           memory = memory)
-
-query = "Provide a comprehensive list of all entities (including their names and IDs) where GTP is a component."
-
-# prints search VectorDB search results 
-print (LOTR.invoke(query))
-
-# prints LLM outputs
-print (qa.invoke(query))
->>>>>>> 30869498
+    main()